--- conflicted
+++ resolved
@@ -82,24 +82,14 @@
 
         upscaled_image = self.upscale_image(image_array)
         edge_image = self.edge_detection(upscaled_image)
-        diffusion_image = self.generate_diffusion_image(
-            edge_image, image_class=class_name
-        )
+        diffusion_image = self.generate_diffusion_image(edge_image, image_class=class_name)
         downscaled_diffusion_image = self.downscale_image(diffusion_image)
-<<<<<<< HEAD
         # if True:  #TODO: Delete this if not needed anymore
         #     image_array.save("/home/workstation/Schreibtisch/test_normal.png")
+        #     upscaled_image.save("/home/workstation/Schreibtisch/test_upsclaed_normal.png")
         #     edge_image.save("/home/workstation/Schreibtisch/test_edges.png")
         #     diffusion_image.save("/home/workstation/Schreibtisch/test_diffusion.png")
         #     downscaled_diffusion_image.save("/home/workstation/Schreibtisch/test_diffusion_downscaled.png")
-=======
-        if True:  #TODO: Delete this if not needed anymore
-            image_array.save("/home/workstation/Schreibtisch/test_normal.png")
-            upscaled_image.save("/home/workstation/Schreibtisch/test_upsclaed_normal.png")
-            edge_image.save("/home/workstation/Schreibtisch/test_edges.png")
-            diffusion_image.save("/home/workstation/Schreibtisch/test_diffusion.png")
-            downscaled_diffusion_image.save("/home/workstation/Schreibtisch/test_diffusion_downscaled.png")
->>>>>>> edb11a88
 
         diffusion_array = np.array(downscaled_diffusion_image) / 255
         diffusion_array = torch.tensor(np.transpose(diffusion_array, (2, 0, 1)))
@@ -113,13 +103,13 @@
         return image.resize((128, 128))
 
     def edge_detection(self, image):
-        image = np.array(image) #512x512x3
+        image = np.array(image)  #512x512x3
         low_threshold = 100
         high_threshold = 200
 
-        canny_image = cv2.Canny(image, low_threshold, high_threshold) #512x512
-        canny_image = canny_image[:, :, None] #512x512x1
-        canny_image = np.concatenate([canny_image, canny_image, canny_image], axis=2) #512x512x3
+        canny_image = cv2.Canny(image, low_threshold, high_threshold)  #512x512
+        canny_image = canny_image[:, :, None]  #512x512x1
+        canny_image = np.concatenate([canny_image, canny_image, canny_image], axis=2)  #512x512x3
         canny_image = Image.fromarray(canny_image)
 
         return canny_image
