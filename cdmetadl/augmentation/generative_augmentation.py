--- conflicted
+++ resolved
@@ -96,17 +96,9 @@
 class GenerativeAugmentation(Augmentation):
 
     def __init__(
-<<<<<<< HEAD
         self, threshold: float, augmentation_size: dict, keep_original_data: bool, annotator_type: str = "canny",
         device: str = "cuda", cache_images: bool = False, mlsd_value_threshold: float = 0.1,
-        mlsd_distance_threshold: float = 0.1, canny_low_threshold: int = 100, canny_high_threshold: int = 200
-=======
-        self, threshold: float, scale: int, keep_original_data: bool,
-        annotator_type: str = "canny", device: str = "cuda", cache_images: bool = False,
-        mlsd_value_threshold: float = 0.1, mlsd_distance_threshold: float = 0.1,
-        canny_low_threshold: int = 100, canny_high_threshold: int = 200, batch: bool = True
-        
->>>>>>> 526ab386
+        mlsd_distance_threshold: float = 0.1, canny_low_threshold: int = 100, canny_high_threshold: int = 200, batch: bool = True
     ) -> None:
         """
         Initializes the StandardAugmentation class with specified threshold, scale, and keep_original_data flags,
@@ -133,15 +125,8 @@
         Returns:
             None
         """
-        super().__init__(threshold, scale, keep_original_data)
+        super().__init__(threshold, augmentation_size, keep_original_data)
         generator = torch.Generator(device=device).manual_seed(42)
-    
-        self.annotator = Annotator(annotator_type=annotator_type, mlsd_value_threshold=mlsd_value_threshold, 
-                                   mlsd_distance_threshold=mlsd_distance_threshold, canny_low_threshold=canny_low_threshold,
-                                   canny_high_threshold=canny_high_threshold)
-
-<<<<<<< HEAD
-        super().__init__(threshold, augmentation_size, keep_original_data)
         self.annotator = Annotator(
             annotator_type=annotator_type, mlsd_value_threshold=mlsd_value_threshold,
             mlsd_distance_threshold=mlsd_distance_threshold, canny_low_threshold=canny_low_threshold,
@@ -150,9 +135,6 @@
         controlnet = ControlNetModel.from_pretrained(
             self.annotator.diffusion_model_id, torch_dtype=torch.float16, generator=generator
         )
-=======
-        controlnet = ControlNetModel.from_pretrained(self.annotator.diffusion_model_id, torch_dtype=torch.float16, generator=generator)
->>>>>>> 526ab386
         self.diffusion_model_pipeline = StableDiffusionControlNetPipeline.from_pretrained(
             "runwayml/stable-diffusion-v1-5", controlnet=controlnet, torch_dtype=torch.float16, safety_checker=None,
             requires_safety_checker=False).to(device)
