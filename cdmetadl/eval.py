import argparse
import pickle
import pathlib
import shutil
import yaml

from tqdm import tqdm
import pandas as pd

import cdmetadl.api
import cdmetadl.augmentation
import cdmetadl.confidence
import cdmetadl.config
import cdmetadl.dataset
import cdmetadl.samplers
import cdmetadl.helpers.general_helpers
import cdmetadl.helpers.scoring_helpers


def define_argparser() -> argparse.ArgumentParser:
    parser = argparse.ArgumentParser(description='Training')
    parser.add_argument(
        '--verbose', action=argparse.BooleanOptionalAction, default=True,
        help='Show various progression messages. Default: True.'
    )
    parser.add_argument('--seed', type=int, default=42, help='Seed to make results reproducible. Default: 42.')
    parser.add_argument(
        '--training_output_dir', type=pathlib.Path, required=True, help='Path to the output directory for training'
    )
    parser.add_argument(
        '--output_dir', type=pathlib.Path, default='./output/tmp/eval',
        help='Path to the output directory for evaluation. Default: "./output/tmp/eval".'
    )
    parser.add_argument(
        '--test_tasks_per_dataset', type=int, default=100,
        help='The total number of test tasks will be num_datasets x test_tasks_per_dataset. Default: 100.'
    )
    parser.add_argument(
        '--pseudo_DA', action=argparse.BooleanOptionalAction, default=False,
        help='Uses pseudo data augmentation. Default: False.'
    )
    parser.add_argument(
        '--overwrite_previous_results', action=argparse.BooleanOptionalAction, default=False,
        help='Overwrites the previous output directory instead of renaming it. Default: False.'
    )
    return parser


def process_args(args: argparse.Namespace) -> None:
    args.training_output_dir = args.training_output_dir.resolve()
    args.output_dir = args.output_dir.resolve()

    with open(args.training_output_dir / "config.yaml", "r") as f:
        args.config = yaml.safe_load(f)
    args.model_dir = pathlib.Path(args.config["model"]["path"]).resolve()
    args.config["model"]["number_of_test_tasks_per_dataset"] = args.test_tasks_per_dataset


def prepare_directories(args: argparse.Namespace) -> None:
    cdmetadl.helpers.general_helpers.exist_dir(args.training_output_dir)
    cdmetadl.helpers.general_helpers.exist_dir(args.model_dir)

    args.output_dir /= pathlib.Path(
        *args.training_output_dir.parts[args.training_output_dir.parts.index("training") + 1:]
    )
    if args.output_dir.exists() and args.overwrite_previous_results:
        shutil.rmtree(args.output_dir)
    elif args.output_dir.exists():
        raise ValueError(
            f"Output directory {args.output_dir} exists and overwrite previous results option is not provided"
        )
    args.output_dir.mkdir(parents=True)


def prepare_data_generators(args: argparse.Namespace) -> cdmetadl.dataset.TaskGenerator:
    with open(args.training_output_dir / "datasets/test_dataset.pkl", 'rb') as f:
        test_dataset: cdmetadl.dataset.MetaImageDataset = pickle.load(f)

    test_generator_config = cdmetadl.config.DatasetConfig.from_json(args.config["dataset"]["test"])
    return cdmetadl.dataset.TaskGenerator(test_dataset, test_generator_config)


def meta_test(args: argparse.Namespace, meta_test_generator: cdmetadl.dataset.TaskGenerator) -> list[dict]:
    model_module = cdmetadl.helpers.general_helpers.load_module_from_path(args.model_dir / "model.py")

    confidence_estimator = cdmetadl.confidence.ConstantConfidenceProvider(confidence=1)
    confidence_estimator = cdmetadl.confidence.MCDropoutConfidenceEstimator(num_samples=20)
    confidence_estimator = cdmetadl.confidence.PseudoConfidenceEstimator()

    augmentor: cdmetadl.augmentation.Augmentation = None
    augmentor = cdmetadl.augmentation.PseudoAugmentation(threshold=0.75, scale=2, keep_original_data=True)
    augmentor = cdmetadl.augmentation.StandardAugmentation(threshold=0.75, scale=2, keep_original_data=True)
    augmentor = cdmetadl.augmentation.GenerativeAugmentation(threshold=0.75, scale=2, keep_original_data=True,
                                                             annotator_type="canny", safe_images=True)

    predictions = []
    total_number_of_tasks = meta_test_generator.dataset.number_of_datasets * args.test_tasks_per_dataset
    for task in tqdm(meta_test_generator(args.test_tasks_per_dataset), total=total_number_of_tasks):

        learner: cdmetadl.api.Learner = model_module.MyLearner()
        learner.load(args.training_output_dir / "model")

<<<<<<< HEAD
        if True:  # TODO: Change back
            support_set, confidence_reference_set, augmentation_set = cdmetadl.dataset.set_split(
                task.support_set, number_of_splits=3
            )

            # TODO: Should be part of the confidence estimator ?!
            confidence_predictor = learner.fit(support_set)

            #confidence_estimator = cdmetadl.confidence.PseudoConfidenceEstimator()
            #confidence_scores = confidence_estimator.estimate(confidence_predictor, confidence_reference_set)
            #print("Confidence Score PseudoConfidence")
            #print(confidence_scores)

            confidence_estimator = cdmetadl.confidence.MCDropoutConfidenceEstimator(num_samples=20, dropout_probability=0.5)
            confidence_scores = confidence_estimator.estimate(confidence_predictor, confidence_reference_set, x_max=0.05, x_min=0.01)
            print("Confidence Score MC Dropout")
            print(confidence_scores)

            # TODO: Report / Save number of total shots, Change if paths
=======
        task.support_set, confidence_scores = confidence_estimator.estimate(learner, task.support_set)

        if augmentor is not None:
            task.support_set = augmentor.augment(task.support_set, conf_scores=confidence_scores)
>>>>>>> e7c54cdd

        predictor = learner.fit(task.support_set)

        predictions.append({
            "Dataset": task.dataset_name,
            "Number of Ways": task.number_of_ways,
            # TODO: Save all number of shots rather than min?
            "Number of Shots": task.support_set.min_number_of_shots,
            "Predictions": predictor.predict(task.query_set.images),
            "Ground Truth": task.query_set.labels.numpy(),
        })

    with open(args.output_dir / f"predictions.pkl", 'wb') as f:
        pickle.dump(predictions, f)

    return predictions


def evaluate(args: argparse.Namespace, predictions: list[dict]):
    evaluations = [{
        "Dataset": pred_dict["Dataset"],
        "Number of Ways": pred_dict["Number of Ways"],
        "Number of Shots": pred_dict["Number of Shots"],
        **cdmetadl.helpers.scoring_helpers.compute_all_scores(
            pred_dict["Ground Truth"], pred_dict["Predictions"], pred_dict["Number of Ways"]
        ),
    } for pred_dict in tqdm(predictions)]
    pd.DataFrame(evaluations).to_pickle(args.output_dir / "evaluation.pkl")


def main():
    parser = define_argparser()
    args = parser.parse_args()

    cdmetadl.helpers.general_helpers.set_seed(args.seed)

    cdmetadl.helpers.general_helpers.vprint("\nProcess command line arguments", args.verbose)
    process_args(args)
    cdmetadl.helpers.general_helpers.vprint("[+] Command line arguments processed", args.verbose)

    cdmetadl.helpers.general_helpers.vprint("\nPrepare directories", args.verbose)
    prepare_directories(args)
    cdmetadl.helpers.general_helpers.vprint("[+] Prepared directories", args.verbose)

    cdmetadl.helpers.general_helpers.vprint("\nPreparing dataset", args.verbose)
    meta_test_generator = prepare_data_generators(args)
    cdmetadl.helpers.general_helpers.vprint("[+]Datasets prepared", args.verbose)

    with open(args.output_dir / "config.yaml", "w") as f:
        yaml.safe_dump(args.config, f)

    cdmetadl.helpers.general_helpers.vprint("\nMeta-testing your learner...", args.verbose)
    predictions = meta_test(args, meta_test_generator)
    cdmetadl.helpers.general_helpers.vprint("[+] Learner meta-tested", args.verbose)

    cdmetadl.helpers.general_helpers.vprint("\nEvaluate learner...", args.verbose)
    evaluate(args, predictions)
    cdmetadl.helpers.general_helpers.vprint("[+] Evaluated", args.verbose)


if __name__ == "__main__":
    main()<|MERGE_RESOLUTION|>--- conflicted
+++ resolved
@@ -100,7 +100,6 @@
         learner: cdmetadl.api.Learner = model_module.MyLearner()
         learner.load(args.training_output_dir / "model")
 
-<<<<<<< HEAD
         if True:  # TODO: Change back
             support_set, confidence_reference_set, augmentation_set = cdmetadl.dataset.set_split(
                 task.support_set, number_of_splits=3
@@ -120,12 +119,6 @@
             print(confidence_scores)
 
             # TODO: Report / Save number of total shots, Change if paths
-=======
-        task.support_set, confidence_scores = confidence_estimator.estimate(learner, task.support_set)
-
-        if augmentor is not None:
-            task.support_set = augmentor.augment(task.support_set, conf_scores=confidence_scores)
->>>>>>> e7c54cdd
 
         predictor = learner.fit(task.support_set)
 
